--- conflicted
+++ resolved
@@ -1042,13 +1042,8 @@
       },
       "System.Text.Json": {
         "type": "Transitive",
-<<<<<<< HEAD
         "resolved": "8.0.0",
         "contentHash": "OdrZO2WjkiEG6ajEFRABTRCi/wuXQPxeV6g8xvUJqdxMvvuCCEk86zPla8UiIQJz3durtUEbNyY/3lIhS0yZvQ==",
-=======
-        "resolved": "6.0.8",
-        "contentHash": "WhW6zPEgRZoo+c1NEvSSmrME4+LqXmW6tcsRFsEiSMeco+qZ9rpLs7tT53EIkE/s9GNTYS4/STQoaGiKDSWifQ==",
->>>>>>> df0648c5
         "dependencies": {
           "System.Runtime.CompilerServices.Unsafe": "6.0.0",
           "System.Text.Encodings.Web": "8.0.0"
@@ -1190,16 +1185,8 @@
       "kaonavi.net": {
         "type": "Project",
         "dependencies": {
-<<<<<<< HEAD
           "System.Net.Http.Json": "[8.0.0, )",
           "System.Text.Json": "[8.0.0, )"
-=======
-          "Nogic.JsonConverters": "[0.2.0, )",
-          "Portable.System.DateTimeOnly": "[7.0.1, )",
-          "System.Net.Http.Json": "[6.0.0, )",
-          "System.Text.Json": "[6.0.8, )",
-          "System.Threading.Tasks.Extensions": "[4.5.4, )"
->>>>>>> df0648c5
         }
       }
     },
